--- conflicted
+++ resolved
@@ -236,11 +236,7 @@
 	int latency_req = pm_qos_request(PM_QOS_CPU_DMA_LATENCY);
 	int i;
 	int multiplier;
-<<<<<<< HEAD
-        struct timespec t;
-=======
 	struct timespec t;
->>>>>>> 675f7660
 
 	if (data->needs_update) {
 		menu_update(dev);
@@ -255,16 +251,9 @@
 		return 0;
 
 	/* determine the expected residency time, round up */
-<<<<<<< HEAD
-        t = ktime_to_timespec(tick_nohz_get_sleep_length());
-	data->expected_us =
-	    t.tv_sec * USEC_PER_SEC + t.tv_nsec / NSEC_PER_USEC;
-=======
 	t = ktime_to_timespec(tick_nohz_get_sleep_length());
 	data->expected_us =
 		t.tv_sec * USEC_PER_SEC + t.tv_nsec / NSEC_PER_USEC;
->>>>>>> 675f7660
-
 
 	data->bucket = which_bucket(data->expected_us);
 
