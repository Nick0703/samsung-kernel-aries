#!/bin/bash

<<<<<<< HEAD
BASE_SEMA_VER="Unofficial_Semaphore_JB_3.0.0"
=======
BASE_SEMA_VER="Semaphore_JB_3.1.0"
>>>>>>> 0e17131e

case "$1" in
        galaxys)
            VARIANT="galaxys"
            VER=""
            ;;

        captivate)
            VARIANT="captivate"
            VER="c"
            ;;

        vibrant)
            VARIANT="vibrant"
            VER="v"
            ;;

        *)
            VARIANT="galaxys"
            VER=""
esac

if [ "$2" = "s" ] ; then
	BASE_SEMA_VER=$BASE_SEMA_VER"s"
fi

if [ "$2" = "vc" ] ; then
	BASE_SEMA_VER=$BASE_SEMA_VER"vc_"
fi

if [ "$3" = "vc" ] ; then
	BASE_SEMA_VER=$BASE_SEMA_VER"_vc_"
fi

SEMA_VER=$BASE_SEMA_VER$VER

#export KBUILD_BUILD_VERSION="2"
export LOCALVERSION="-"`echo $SEMA_VER`
#export CROSS_COMPILE=/opt/toolchains/gcc-linaro-arm-linux-gnueabihf-2012.09-20120921_linux/bin/arm-linux-gnueabihf-
export CROSS_COMPILE=../toolchain/arm-linux-gnueabihf-
export ARCH=arm

echo 
echo "Making ""semaphore"_$VARIANT"_defconfig"

DATE_START=$(date +"%s")

make "semaphore"_$VARIANT"_defconfig"

eval $(grep CONFIG_INITRAMFS_SOURCE .config)
INIT_DIR=$CONFIG_INITRAMFS_SOURCE
MODULES_DIR=`echo $INIT_DIR`files/modules
KERNEL_DIR=`pwd`
OUTPUT_DIR=../output/
CWM_DIR=../ics-ramdisk/cwm/

echo "LOCALVERSION="$LOCALVERSION
echo "CROSS_COMPILE="$CROSS_COMPILE
echo "ARCH="$ARCH
echo "INIT_DIR="$INIT_DIR
echo "MODULES_DIR="$MODULES_DIR
echo "KERNEL_DIR="$KERNEL_DIR
echo "OUTPUT_DIR="$OUTPUT_DIR
echo "CWM_DIR="$CWM_DIR

if [ "$2" = "s" ] ; then
        echo "CONFIG_S5P_HUGEMEM=y" >> .config
fi

if [ "$2" = "vc" ] ; then
	echo "CONFIG_FB_VOODOO=y" >> .config
	echo "CONFIG_FB_VOODOO_DEBUG_LOG=n" >> .config
fi

if [ "$3" = "vc" ] ; then
	echo "CONFIG_FB_VOODOO=y" >> .config
	echo "CONFIG_FB_VOODOO_DEBUG_LOG=n" >> .config
fi

make -j16 modules

rm `echo $MODULES_DIR"/*"`
find $KERNEL_DIR -name '*.ko' -exec cp -v {} $MODULES_DIR \;
chmod 644 `echo $MODULES_DIR"/*"`

make -j16 zImage

cd arch/arm/boot
tar cvf `echo $SEMA_VER`.tar zImage
mv `echo $SEMA_VER`.tar ../../../$OUTPUT_DIR$VARIANT
echo "Moving to "$OUTPUT_DIR$VARIANT"/"
cd ../../../

cp arch/arm/boot/zImage $CWM_DIR"boot.img"
cd $CWM_DIR
zip -r `echo $SEMA_VER`.zip *
mv  `echo $SEMA_VER`.zip ../$OUTPUT_DIR$VARIANT"/"

DATE_END=$(date +"%s")
echo
DIFF=$(($DATE_END - $DATE_START))
echo "Build completed in $(($DIFF / 60)) minute(s) and $(($DIFF % 60)) seconds."<|MERGE_RESOLUTION|>--- conflicted
+++ resolved
@@ -1,10 +1,6 @@
 #!/bin/bash
 
-<<<<<<< HEAD
-BASE_SEMA_VER="Unofficial_Semaphore_JB_3.0.0"
-=======
-BASE_SEMA_VER="Semaphore_JB_3.1.0"
->>>>>>> 0e17131e
+BASE_SEMA_VER="Unofficial_Semaphore_JB_3.1.0"
 
 case "$1" in
         galaxys)
